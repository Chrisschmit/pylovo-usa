--- conflicted
+++ resolved
@@ -1,7 +1,6 @@
-<<<<<<< HEAD
 -- Add a customized postcode entry to the database by defining a polygon of arbitrary coordinates
 
-INSERT INTO public.postcode (gid, plz, note, qkm, population, geom)
+INSERT INTO public.postcode (postcode_id, plz, note, qkm, population, geom)
 VALUES (
     9994,
     '10004',
@@ -23,22 +22,4 @@
         ),
         3035
     )
-);
-=======
-INSERT INTO public.postcode (postcode_id,
-                             plz,
-                             note,
-                             qkm,
-                             population,
-                             geom)
-VALUES (9994,
-        '10004',
-        'test review',
-        9999,
-        9999,
-        ST_Transform(ST_SetSRID(
-                             ST_Multi(ST_GeomFromText('POLYGON((11.0428689 49.7256704,11.0484700 49.7256662,11.0482742 49.7236382,11.0426169 49.7239382,11.0428689 49.7256704))')),
-                             4326), 3035)
-           -- this needs to be a closed polygon
-       );
->>>>>>> d24eda4c
+);
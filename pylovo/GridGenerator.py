import warnings
from pathlib import Path

import pandapower as pp
from pylovo import pgReaderWriter as pg, utils
from pylovo.config_data import *
from pylovo.config_version import *


class ResultExistsError(Exception):
    "Raised when the PLZ has already been created."
    pass


class GridGenerator:
    """
    Generates the grid for the given plz area
    """

    def __init__(self, plz=999999, **kwargs):
        self.plz = str(plz)
        self.pgr = pg.PgReaderWriter()
        self.pgr.insert_version_if_not_exists()
        self.pgr.insert_parameter_tables(consumer_categories=CONSUMER_CATEGORIES)
        self.logger = utils.create_logger(
            name="GridGenerator", log_file=kwargs.get("log_file", "log.txt"), log_level=LOG_LEVEL
        )

    def __del__(self):
        self.pgr.__del__()

    def generate_grid(self):
        self.check_if_results_exist()
        self.cache_and_preprocess_static_objects()
        self.preprocess_ways()
        self.apply_kmeans_clustering()
        self.position_all_transformers()
        self.install_cables()
        self.pgr.save_and_reset_tables(plz=self.plz)


    def check_if_results_exist(self):
        postcode_count = self.pgr.count_postcode_result(self.plz)
        if postcode_count:
            raise ResultExistsError(
                f"The grids for the postcode area {self.plz} is already generated "
                f"for the version {VERSION_ID}."
            )

    def cache_and_preprocess_static_objects(self):
        """
        Caches static objects (postcode, buildings, transformers) from raw data tables and
        stores in temporary tables.
        FROM: postcode, res, oth, transformers
        INTO: postcode_result, buildings_tem
        :return:
        """

        self.pgr.copy_postcode_result_table(self.plz)
        self.logger.info(f"working on plz {self.plz}")

        self.pgr.set_residential_buildings_table(self.plz)
        self.pgr.set_other_buildings_table(self.plz)
        self.logger.info("buildings_tem table prepared")
        self.pgr.remove_duplicate_buildings()
        self.logger.info("duplicate buildings removed from buildings_tem")

        self.pgr.set_plz_settlement_type(self.plz)
        self.logger.info("house_distance and settlement_type in postcode_result")

        unloadcount = self.pgr.set_building_peak_load()
        self.logger.info(
            f"building peakload calculated in buildings_tem, {unloadcount} unloaded buildings are removed from "
            f"buildings_tem"
        )
        too_large = self.pgr.zero_too_large_consumers()
        self.logger.info(f"{too_large} too large consumers removed from buildings_tem")

        self.pgr.assign_close_buildings()
        self.logger.info("all close buildings assigned and removed from buildings_tem")

        self.pgr.insert_transformers(self.plz)
        self.logger.info("transformers inserted in to the buildings_tem table")
        self.pgr.count_indoor_transformers()
        self.pgr.drop_indoor_transformers()
        self.logger.info("indoor transformers dropped from the buildings_tem table")

    def preprocess_ways(self):
        """
        Cache ways, create network, connect buildings to the ways network
        FROM: ways, buildings_tem
        INTO: ways_tem, buildings_tem, ways_tem_vertices_pgr, ways_tem_
        :return:
        """
        ways_count = self.pgr.set_ways_tem_table(self.plz)
        self.logger.info(f"ways_tem table filled with {ways_count} ways")
        self.pgr.connect_unconnected_ways()
        self.logger.info("ways connection finished in ways_tem")
        self.pgr.draw_building_connection()
        self.logger.info("building connection finished in ways_tem")

        self.pgr.update_ways_cost()
        unconn = self.pgr.set_vertice_id()
        self.logger.debug(f"vertice id set, {unconn} buildings with no vertice id")

    def apply_kmeans_clustering(self):
        """
        Find connected components (subgraphs) of an undirected street-graph applying the Depth-First Search algorithm
        to edges and vertices from ways_tem and (if necessary due to their size) apply k-means clustering to these
        street network components.

        FROM: ways_tem, buildings_tem
        INTO: ways_tem, vertices_pgr, buildings_tem
        """

        # Get connected components from the street network
        component, vertices = self.pgr.get_connected_component()
        component_ids = np.unique(component)

        if len(component_ids) > 0:
            # Handle components based on number
            if len(component_ids) > 1:
                # Process multiple connected components
                for i, component_id in enumerate(component_ids):
                    related_vertices = vertices[np.argwhere(component == component_id)]
                    self._process_component_to_kcid(related_vertices, i)
            else:
                # Process single connected component
                self._process_component_to_kcid(vertices)
        else:
            # No components found - issue warning
            warnings.warn("No connected components found in ways_tem table")

        # Verify clustering was successful for all buildings
        no_kmean_count = self.pgr.count_no_kmean_buildings()
        if no_kmean_count not in [0, None]:
            warnings.warn(f"K-means clustering issue: {no_kmean_count} buildings not assigned to clusters")

    def _process_component_to_kcid(self, vertices, component_index=None):
        """Helper method to process components to kcid groups"""
        conn_building_count = self.pgr.count_connected_buildings(vertices)

        if conn_building_count <= 1 or conn_building_count is None:
            # Remove isolated or empty components
            self.pgr.delete_ways(vertices)
            self.pgr.delete_transformers(vertices)
            self.logger.debug("Empty/isolated component removed. Ways and transformers deleted from temporary tables.")
        elif conn_building_count >= LARGE_COMPONENT_LOWER_BOUND:
            # K-means applied to large component to define subgroups with cluster ids
            cluster_count = int(conn_building_count / LARGE_COMPONENT_DIVIDER)
            self.pgr.update_large_kmeans_cluster(vertices, cluster_count)
            log_msg = f"Large component {component_index} clustered into {cluster_count} groups" if component_index is not None else f"Large component clustered into {cluster_count} groups"
            self.logger.debug(log_msg)
        else:
            # Allocate cluster id for connected component smaller than the building threshold
            self.pgr.update_kmeans_cluster(vertices)

    def position_all_transformers(self):
        """
        Positions all transformers for each bcid cluster (brownfield with existing transformers and greenfield)
        FROM: buildings_tem, building_clusters
        INTO: buildings_tem, building_clusters
        """
        kcid_length = self.pgr.get_kcid_length()

        for _ in range(kcid_length):
            kcid = self.pgr.get_next_unfinished_kcid(self.plz)
            self.logger.debug(f"working on kcid {kcid}")
            # Building clustering
            # 0. Check for existing transformers from OSM
            transformers = self.pgr.get_included_transformers(kcid)

            # Case 1: No transformers present
            if not transformers:
                self.logger.debug(f"kcid{kcid} has no included transformer")
                # Create greenfield building clusters
                self.pgr.create_bcid_for_kcid(self.plz, kcid)
                self.logger.debug(f"kcid{kcid} building clusters finished")

            # Case 2: Transformers present
            else:
                self.logger.debug(f"kcid{kcid} has {len(transformers)} transformers")
                # Create brownfield building clusters with existing transformers
                self.pgr.position_brownfield_transformers(self.plz, kcid, transformers)

                # Check buildings and manage clusters
                if self.pgr.count_kmean_cluster_consumers(kcid) > 1:
                    self.pgr.create_bcid_for_kcid(self.plz, kcid) #TODO: name should include transformer_size allocation
                else:
                    self.pgr.delete_isolated_building(self.plz, kcid) #TODO: check approach with isolated buildings
                self.logger.debug("rest building cluster finished")

            # Process unfinished clusters
            for bcid in self.pgr.get_greenfield_bcids(self.plz, kcid):
                # Transformer positioning for greenfield clusters
                if bcid >= 0:
<<<<<<< HEAD
                    self.pgr.position_greenfield_transformers(self.plz, kcid, bcid)
                    self.logger.debug(f"Transformer positioning for kcid{kcid}, bcid{bcid} finished")
=======
                    utils.positionSubstation(self.pgr, self.plz, kcid, bcid)
                    self.logger.debug(f"substation positioning for kcid{kcid}, bcid{bcid} finished")
>>>>>>> d24eda4c
                    self.pgr.update_transformer_rated_power(self.plz, kcid, bcid, 1)
                    self.logger.debug("Smax in building_clusters is updated.")

    def install_cables(self):
        """
        Installs electrical cables to connect buildings and transformers in power grid clusters.

        This method creates a pandapower network for each building cluster (kcid, bcid) in the
        postal code area and connects the buildings with appropriate electrical cables. It follows
        a branch-by-branch approach, starting from the furthest nodes and working inward toward
        the transformer.

        The algorithm works as follows:
        1. Retrieves all clusters (kcid, bcid) for the postal code area
        2. For each cluster:
           a. Prepares building and connection data
           b. Creates an electrical network with pandapower
           c. Adds buses, transformers, and loads to the network
           d. Installs cables using a greedy algorithm that:
              - Starts from the furthest nodes from the transformer
              - Creates branches with maximum possible load
              - Selects minimum size cables that can handle the current
              - Connects branches back to transformer
        3. Tracks progress and saves the network configurations

        The cable installation prioritizes cost efficiency while ensuring the electrical
        requirements are met for each branch of the distribution network.

        Returns:
            None
        """
        # Get all clusters for the postal code area
        cluster_list = self.pgr.get_list_from_plz(self.plz)
        ci_count = 0
        ci_process = 0
        main_street_available_cables = CABLE_COST_DICT.keys()

        for id in cluster_list:
            kcid, bcid = id
            self.logger.debug(f"working on kcid {kcid}, bcid {bcid}")

            # Get data for this cluster
            vertices_dict, ont_vertice, vertices_list, buildings_df, consumer_df, consumer_list, connection_nodes = (
                self.pgr.prepare_vertices_list(self.plz, kcid, bcid)
            )
            Pd, load_units, load_type = self.pgr.get_consumer_simultaneous_load_dict(consumer_list, buildings_df)
            local_length_dict = {c: 0 for c in CABLE_COST_DICT.keys()}

            # Create network and add components
            net = pp.create_empty_network()
            self.pgr.create_cable_std_type(net)
            self.pgr.create_lvmv_bus(self.plz, kcid, bcid, net)
            self.pgr.create_transformer(self.plz, kcid, bcid, net)
            self.pgr.create_connection_bus(connection_nodes, net)
            self.pgr.create_consumer_bus_and_load(consumer_list, load_units, net, load_type, buildings_df)

            # Install cables branch by branch
            branch_deviation = 0
            connection_node_list = connection_nodes

            while connection_node_list:
                # Handle single remaining node case
                if len(connection_node_list) == 1:
                    sim_load = utils.simultaneousPeakLoad(buildings_df, consumer_df, connection_node_list)
                    Imax = sim_load / (VN * V_BAND_LOW * np.sqrt(3))

                    # Install consumer cables
                    local_length_dict = self.pgr.install_consumer_cables(
<<<<<<< HEAD
                        self.plz, kcid, bcid, branch_deviation, connection_node_list,
                        ont_vertice, vertices_dict, Pd, net, CONNECTION_AVAILABLE_CABLES, local_length_dict
=======
                        self.plz,
                        bcid,
                        kcid,
                        branch_deviation,
                        connection_node_list,
                        ont_vertice,
                        vertices_dict,
                        Pd,
                        net,
                        CONNECTION_AVAILABLE_CABLES,
                        local_length_dict,
>>>>>>> d24eda4c
                    )

                    # Connect to transformer
                    if connection_node_list[0] == ont_vertice:
                        cable, count = self.pgr.find_minimal_available_cable(Imax, net, main_street_available_cables)
                        self.pgr.create_line_ont_to_lv_bus(
                            self.plz, bcid, kcid, connection_node_list[0], branch_deviation, net, cable, count
                        )
                    else:
                        cable, count = self.pgr.find_minimal_available_cable(
                            Imax, net, main_street_available_cables, vertices_dict[connection_nodes[0]]
                        )
                        length = self.pgr.create_line_start_to_lv_bus(
                            self.plz, bcid, kcid, connection_node_list[0], branch_deviation,
                            net, vertices_dict, cable, count, ont_vertice
                        )
                        local_length_dict[cable] += length

                    self.pgr.deviate_bus_geodata(connection_node_list, branch_deviation, net)
                    self.logger.debug("main street cable installation finished")
                    break

                # Process multiple nodes as branches
                furthest_node_path_list = self.pgr.find_furthest_node_path_list(
                    connection_node_list, vertices_dict, ont_vertice
                )
                branch_node_list, Imax = self.pgr.get_maximum_load_branch(
                    furthest_node_path_list, buildings_df, consumer_df
                )

                # Install cables for this branch
                local_length_dict = self.pgr.install_consumer_cables(
                    self.plz, bcid, kcid, branch_deviation, branch_node_list,
                    ont_vertice, vertices_dict, Pd, net, CONNECTION_AVAILABLE_CABLES, local_length_dict
                )

                # Select appropriate cable and connect nodes
                branch_distance = vertices_dict[branch_node_list[0]]
                cable, count = self.pgr.find_minimal_available_cable(
                    Imax, net, main_street_available_cables, branch_distance
                )

                if len(branch_node_list) >= 2:
                    local_length_dict = self.pgr.create_line_node_to_node(
                        self.plz, kcid, bcid, branch_node_list, branch_deviation,
                        vertices_dict, local_length_dict, cable, ont_vertice, count, net
                    )

                # Connect branch to transformer
                branch_start_node = branch_node_list[-1]
                if branch_start_node == ont_vertice:
                    self.pgr.create_line_ont_to_lv_bus(
                        self.plz, bcid, kcid, branch_start_node, branch_deviation, net, cable, count
                    )
                else:
                    length = self.pgr.create_line_start_to_lv_bus(
                        self.plz, bcid, kcid, branch_start_node, branch_deviation,
                        net, vertices_dict, cable, count, ont_vertice
                    )
                    local_length_dict[cable] += length

                # Update processed nodes and visualization
                for vertice in branch_node_list:
                    connection_node_list.remove(vertice)

                self.pgr.deviate_bus_geodata(branch_node_list, branch_deviation, net)
                branch_deviation += 1

            # Track and report progress
            ci_count += 1
            progress_increment = 10  # Report progress in 10% increments
            progress_threshold = max(1, len(cluster_list) / progress_increment)

            if ci_count >= progress_threshold:
                ci_process += progress_increment
                ci_count = 0
                self.logger.info(
                    f"Cable installation: {min(ci_process, 100)}% complete ({ci_process // progress_increment}/{progress_increment})")

            self.save_net(net, kcid, bcid)

    def analyse_results(self):
        self.logger.info("start basic result analysis")
        self.pgr.analyse_basic_parameters(self.plz)
        self.logger.info("start cable counting")
        self.pgr.analyse_cables(self.plz)
        self.logger.info("start per trafo analysis")
        self.pgr.analyse_per_trafo_parameters(self.plz)
        self.logger.info("result analysis finished")
        self.pgr.conn.commit()


    def save_net(self, net, kcid, bcid):
        """
        Save one grid to file and to database
        """
        if SAVE_GRID_FOLDER:
            savepath_folder = Path(RESULT_DIR, "grids", f"version_{VERSION_ID}", self.plz)
            savepath_folder.mkdir(parents=True, exist_ok=True)
            filename = f"kcid{kcid}bcid{bcid}.json"
            savepath_file = Path(savepath_folder, filename)
            pp.to_json(net, filename=savepath_file)

        json_string = pp.to_json(net, filename=None)

        self.pgr.save_net(self.plz, kcid, bcid, json_string)

        self.logger.info(f"Grid with kcid:{kcid} bcid:{bcid} is stored. ")

    def generate_grid_for_multiple_plz(self, df_plz: pd.DataFrame, analyze_grids: bool = False) -> None:
        """generates grid for all plz contained in the column 'plz' of df_samples

        :param df_plz: table that contains PLZ for grid generation
        :type df_plz: pd.DataFrame
        :param analyze_grids: option to analyse the results after grid generation, defaults to False
        :type analyze_grids: bool
        """
        for index, row in df_plz.iterrows():
            self.plz = str(row['plz'])
            print('-------------------- start', self.plz, '---------------------------')
            try:
                self.generate_grid()
                if analyze_grids:
                    self.analyse_results()
            except ResultExistsError:
                print('Grids for this PLZ have already been generated.')
            print('-------------------- end', self.plz, '-----------------------------')<|MERGE_RESOLUTION|>--- conflicted
+++ resolved
@@ -194,13 +194,8 @@
             for bcid in self.pgr.get_greenfield_bcids(self.plz, kcid):
                 # Transformer positioning for greenfield clusters
                 if bcid >= 0:
-<<<<<<< HEAD
                     self.pgr.position_greenfield_transformers(self.plz, kcid, bcid)
                     self.logger.debug(f"Transformer positioning for kcid{kcid}, bcid{bcid} finished")
-=======
-                    utils.positionSubstation(self.pgr, self.plz, kcid, bcid)
-                    self.logger.debug(f"substation positioning for kcid{kcid}, bcid{bcid} finished")
->>>>>>> d24eda4c
                     self.pgr.update_transformer_rated_power(self.plz, kcid, bcid, 1)
                     self.logger.debug("Smax in building_clusters is updated.")
 
@@ -269,22 +264,8 @@
 
                     # Install consumer cables
                     local_length_dict = self.pgr.install_consumer_cables(
-<<<<<<< HEAD
-                        self.plz, kcid, bcid, branch_deviation, connection_node_list,
-                        ont_vertice, vertices_dict, Pd, net, CONNECTION_AVAILABLE_CABLES, local_length_dict
-=======
-                        self.plz,
-                        bcid,
-                        kcid,
-                        branch_deviation,
-                        connection_node_list,
-                        ont_vertice,
-                        vertices_dict,
-                        Pd,
-                        net,
-                        CONNECTION_AVAILABLE_CABLES,
-                        local_length_dict,
->>>>>>> d24eda4c
+                        self.plz, bcid, kcid, branch_deviation, connection_node_list,
+                        ont_vertice, vertices_dict, Pd, net, CONNECTION_AVAILABLE_CABLES, local_length_dict,
                     )
 
                     # Connect to transformer

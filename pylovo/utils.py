import numpy as np
<<<<<<< HEAD
import osm2geojson
import requests

=======
>>>>>>> d24eda4c
import logging


def create_logger(name, log_file, log_level):
    log_file = log_file
    formatter = logging.Formatter("%(asctime)s - %(name)s - %(levelname)s - %(message)s")

    # to print log messages to a file
    file_handler = logging.FileHandler(log_file)
    file_handler.setFormatter(formatter)

    # to print log messages to console
    console_handler = logging.StreamHandler()
    console_handler.setFormatter(formatter)

    logger = logging.getLogger(name=name)
    logger.addHandler(file_handler)
    logger.addHandler(console_handler)
    logger.setLevel(log_level)
    logger.propagate = False

    return logger


def simultaneousPeakLoad(buildings_df, consumer_cat_df, vertice_ids):
    # Calculates the simultaneous peak load of buildings with given vertice ids
    subset_df = buildings_df[buildings_df['connection_point'].isin(vertice_ids)]
    # print(f"{len(subset_df)} buildings are given.")
    # print(subset_df)
    occurring_categories = (['SFH', 'MFH', 'AB', 'TH'], ['Commercial'], ['Public'], ['Industrial'])

    # Sim loads from each category to dictionary
    category_load_dict = {}
    for cat in occurring_categories:
        # Aggregate total installed power from the category cat
        installed_power = subset_df[subset_df['type'].isin(cat)]["peak_load_in_kw"].values.sum()  # n*P_0
        # building amount from cat
        load_count = subset_df[subset_df['type'].isin(cat)]['houses_per_building'].values.sum()
        if load_count == 0:
            continue

        sim_factor = consumer_cat_df.loc[cat[0]]['sim_factor']  # g_inf

        # Calculate simultaneous load (Kerber.2011) Gl. 3.2 - S. 23
        sim_load = oneSimultaneousLoad(installed_power, load_count, sim_factor)
        category_load_dict[cat[0]] = sim_load

    # print(category_load_dict)
    # Calculate total sim load (Kiefer S. 142)
    total_sim_load = sum(category_load_dict.values())
    # print(f"Total sim load: {total_sim_load}")

    return total_sim_load


def oneSimultaneousLoad(installed_power, load_count, sim_factor):
    # calculation of the simultaneaous load of multiple consumers of the same kind (public, commercial or residential)
    if isinstance(load_count, int):
        if load_count == 0:
            return 0

    sim_load = installed_power * (sim_factor + (1 - sim_factor) * (load_count ** (-3 / 4)))

    return sim_load


def positionSubstation(pgr, plz, kcid, bcid):
    print("positionSubstation", plz, kcid, bcid)
    # Hole die Gebäuden in dem Load Area Cluster
    connection_points = pgr.get_building_connection_points_from_bc(kcid, bcid)
    print("connectionPoints", connection_points)
    if len(connection_points) == 1:
        pgr.upsert_substation_selection(plz, kcid, bcid, connection_points[0])
        return
    # Distance Matrix von Verbrauchern in einem Load Area Cluster
    localid2vid, dist_mat, vid2localid = pgr.get_distance_matrix_from_building_cluster(kcid, bcid)

    # Calculate the sum of distance*load from each vertice to the others
    loads = pgr.generate_load_vector(kcid, bcid)
    print("LOADSHERE", loads)
    total_load_per_vertice = dist_mat.dot(loads)

    # Find the vertice_id of optimal building
    min_localid = np.argmin(total_load_per_vertice)
    ont_connection_id = int(localid2vid[min_localid])

    pgr.upsert_substation_selection(plz, kcid, bcid, ont_connection_id)


def osmjson_to_geojson(osmjson: dict[str, str]) -> dict[str, str]:
    """Convert JSON dict received from overpass api to GeoJSON dictionary.

    Args:
        osmjson: JSON dictionary received from overpass api

    Returns:
        dict: GeoJSON representation of osmjson

    """
    geojson = osm2geojson.json2geojson(osmjson)

    # put attributes in "tags" directly into "properties"
    for feature in geojson['features']:
        if "tags" in feature["properties"]:
            feature["properties"].update(feature["properties"].pop("tags"))

    return geojson


def query_overpass_for_geojson(overpass_url: str, query: str) -> dict[str, str]:
    """Execute an overpass turbo query and convert results to GeoJSON.

    Args:
        overpass_url: Overpass API URL
        query: Query string

    Returns:
        dict: GeoJSON representation of overpass results

    """
    # call api for data
    response = requests.get(overpass_url, params={'data': query})
    response.raise_for_status()

    # convert JSON data to GeoJSON format
    osmjson = response.json()
    geojson = osmjson_to_geojson(osmjson)

    return geojson<|MERGE_RESOLUTION|>--- conflicted
+++ resolved
@@ -1,10 +1,7 @@
 import numpy as np
-<<<<<<< HEAD
 import osm2geojson
 import requests
 
-=======
->>>>>>> d24eda4c
 import logging
 
 

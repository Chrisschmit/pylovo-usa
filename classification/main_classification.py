--- conflicted
+++ resolved
@@ -157,7 +157,6 @@
     print("Number of clusters updated in config_clustering.yaml")
 
 
-<<<<<<< HEAD
 def main():
     """Main function to execute the classification pipeline."""
     print("Running classification pipeline...")
@@ -199,7 +198,5 @@
     print("\nClassification process completed successfully!")
 
 
-=======
->>>>>>> 7f48c92d
 if __name__ == "__main__":
     main()